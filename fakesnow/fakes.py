--- conflicted
+++ resolved
@@ -199,11 +199,8 @@
             .transform(transforms.identifier)
             .transform(transforms.array_agg_within_group)
             .transform(transforms.array_agg_to_json)
-<<<<<<< HEAD
+            .transform(transforms.dateadd_string_literal_timestamp_cast)
             .transform(transforms.datediff_string_literal_timestamp_cast)
-=======
-            .transform(transforms.dateadd_string_literal_timestamp_cast)
->>>>>>> 5af0a367
             .transform(lambda e: transforms.show_schemas(e, self._conn.database))
             .transform(lambda e: transforms.show_objects_tables(e, self._conn.database))
             # TODO collapse into a single show_keys function
