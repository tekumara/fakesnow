--- conflicted
+++ resolved
@@ -10,12 +10,9 @@
     array_agg_within_group,
     array_size,
     create_database,
-<<<<<<< HEAD
     dateadd_date_cast,
-=======
     dateadd_string_literal_timestamp_cast,
     datediff_string_literal_timestamp_cast,
->>>>>>> c8d7b26e
     describe_table,
     drop_schema_cascade,
     extract_comment_on_columns,
@@ -112,7 +109,6 @@
     )
 
 
-<<<<<<< HEAD
 def test_dateadd_date_cast() -> None:
     # DAY
     assert (
@@ -240,7 +236,9 @@
         .transform(dateadd_date_cast)
         .sql(dialect="duckdb")
         == "SELECT col + INTERVAL 3 YEAR AS D"
-=======
+    )
+
+
 def test_dateadd_string_literal_timestamp_cast() -> None:
     assert (
         sqlglot.parse_one("SELECT DATEADD(DAY, 3, '2023-03-03') as D", read="snowflake")
@@ -284,7 +282,6 @@
         .transform(datediff_string_literal_timestamp_cast)
         .sql(dialect="duckdb")
         == "SELECT DATE_DIFF('MINUTE', c1, c2) AS D"
->>>>>>> c8d7b26e
     )
 
 
